--- conflicted
+++ resolved
@@ -548,8 +548,6 @@
     }
 
     /**
-<<<<<<< HEAD
-=======
      * Updates the socket with the configuration's socket options.
      * 
      * @param config
@@ -577,7 +575,6 @@
     }
 
     /**
->>>>>>> de1f18e2
      * Waits for the requested number of messages to become pending.
      * 
      * @param count
